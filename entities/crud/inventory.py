import logging
import logging.handlers
import os
from datetime import datetime

from sqlalchemy import desc
from sqlalchemy.ext.asyncio import AsyncSession
from sqlalchemy.future import select
from sqlalchemy.orm import selectinload

from core.config import settings
from core.dependencies import get_s3_storage_client
from models.user import UserModel
from models.vehicle import (
    CarInventoryInvestmentsModel,
    CarInventoryModel,
    CarInventoryStatus,
    HistoryModel,
    InvoiceModel,
    PartInventoryModel,
)
from schemas.inventory import (
    CarInventoryCreate,
    CarInventoryInvestmentsCreate,
    CarInventoryInvestmentsUpdate,
    CarInventoryUpdate,
    CarInventoryUpdateStatus,
    PartInventoryCreate,
    PartInventoryStatusUpdate,
    PartInventoryUpdate,
)
from utils import update_inventory_financials

# Configure logging for production environment
logger = logging.getLogger("inventory_crud")
logger.setLevel(logging.DEBUG)  # Set the default logging level

# Define formatter for structured logging
formatter = logging.Formatter(
    "%(asctime)s - %(name)s - %(levelname)s - [RequestID: %(request_id)s] - [UserID: %(user_id)s] - %(message)s"
)

# Set up console handler for debug output
console_handler = logging.StreamHandler()
console_handler.setFormatter(formatter)
console_handler.setLevel(logging.INFO)

# Add handlers to the logger (only console handler is active)
logger.addHandler(console_handler)


# Custom filter to add context (RequestID, UserID)
class ContextFilter(logging.Filter):
    def filter(self, record):
        record.request_id = getattr(record, "request_id", "N/A")
        record.user_id = getattr(record, "user_id", "N/A")
        return True


logger.addFilter(ContextFilter())

# --- CarInventory CRUD Operations ---


async def create_car_inventory(
    db: AsyncSession,
    inventory: CarInventoryCreate,
    user_id: str,
    request_id: str = "N/A",
):
    """
    Create a new car inventory entry and log the action in history.

    Args:
        db (AsyncSession): The database session dependency.
        inventory (CarInventoryCreate): The car inventory data to create.
        user_id (str): The ID of the user making the request.
        request_id (str): The request ID (for logging).

    Returns:
        CarInventoryModel: The created car inventory object.
    """
    extra = {"request_id": request_id, "user_id": user_id}
    logger.info(f"Creating car inventory for user {user_id}", extra=extra)

    db_inventory = CarInventoryModel(**inventory.dict(exclude_unset=True))
    db.add(db_inventory)
    await db.commit()
    await db.refresh(db_inventory)

    # Create a history record
    history = HistoryModel(
        action="Added",
        user_id=int(user_id),
        car_inventory_id=db_inventory.id,
        comment=inventory.comment,
    )
    db.add(history)
    await db.commit()
    logger.info(f"Car inventory with ID {db_inventory.id} created successfully", extra=extra)
    return db_inventory


async def get_car_inventory(db: AsyncSession, inventory_id: int, user_id: str = "N/A", request_id: str = "N/A"):
    """
    Retrieve a car inventory by its ID.

    Args:
        db (AsyncSession): The database session dependency.
        inventory_id (int): The ID of the inventory to fetch.
        user_id (str): The ID of the user making the request (for logging).
        request_id (str): The request ID (for logging).

    Returns:
        CarInventoryModel: The car inventory object if found, otherwise None.
    """
    extra = {"request_id": request_id, "user_id": user_id}
    logger.info(f"Fetching inventory with ID: {inventory_id}", extra=extra)

    result = await db.execute(select(CarInventoryModel).where(CarInventoryModel.id == inventory_id))
    inventory = result.scalars().first()
    if not inventory:
        logger.warning(f"Inventory with ID {inventory_id} not found", extra=extra)
    else:
        logger.info(f"Inventory with ID {inventory_id} fetched successfully", extra=extra)
    return inventory


async def get_car_inventories(
    db: AsyncSession,
    skip: int = 0,
    limit: int = 10,
    user_id: str = "N/A",
    request_id: str = "N/A",
):
    """
    Retrieve a paginated list of car inventories.

    Args:
        db (AsyncSession): The database session dependency.
        skip (int): Number of records to skip for pagination (default: 0).
        limit (int): Maximum number of records to return (default: 10).
        user_id (str): The ID of the user making the request (for logging).
        request_id (str): The request ID (for logging).

    Returns:
        List[CarInventoryModel]: A list of car inventory objects.
    """
    extra = {"request_id": request_id, "user_id": user_id}
    logger.info(f"Fetching inventories with skip={skip}, limit={limit}", extra=extra)

    result = await db.execute(
        select(CarInventoryModel).options(selectinload(CarInventoryModel.car)).offset(skip).limit(limit)
    )
    inventories = result.scalars().all()
    logger.info(f"Returning {len(inventories)} inventories", extra=extra)
    return inventories


async def update_car_inventory(
    db: AsyncSession,
    inventory_id: int,
    inventory: CarInventoryUpdate | CarInventoryUpdateStatus,
    user_id: str = "N/A",
    request_id: str = "N/A",
):
    """
    Update a specific car inventory by its ID and log the action in history.

    Args:
        db (AsyncSession): The database session dependency.
        inventory_id (int): The ID of the inventory to update.
        inventory (CarInventoryUpdate): The updated inventory data.
        user_id (str): The ID of the user making the request (for logging).
        request_id (str): The request ID (for logging).

    Returns:
        CarInventoryModel: The updated car inventory object if found, otherwise None.
    """
    extra = {"request_id": request_id, "user_id": user_id}
    logger.info(f"Updating inventory with ID: {inventory_id}", extra=extra)

    db_inventory = await get_car_inventory(db, inventory_id, user_id, request_id)
    if db_inventory:
        update_data = inventory.dict(exclude_unset=True)
        action = "Updated: "
        for key, value in update_data.items():
<<<<<<< HEAD
            if key != "car_status":
                action += f"{key} {getattr(db_inventory, key)} -> {value}, "
                setattr(db_inventory, key, value)
            else:
                db_inventory.car_status = value
=======
            if key != "comment":
                action += f"{key} {getattr(db_inventory, key)} -> {value}, "
                setattr(db_inventory, key, value)
>>>>>>> e90cd965
        await update_inventory_financials(db, inventory_id)
        await db.commit()
        await db.refresh(db_inventory)

        # Create a history record
        history = HistoryModel(
            action=action,
            user_id=int(user_id),
            car_inventory_id=db_inventory.id,
            comment=inventory.comment,
        )
        db.add(history)
        await db.commit()
        logger.info(f"Inventory with ID {inventory_id} updated successfully", extra=extra)
    else:
        logger.error(f"Inventory with ID {inventory_id} not found for update", extra=extra)
    return db_inventory


async def delete_car_inventory(db: AsyncSession, inventory_id: int, user_id: str = "N/A", request_id: str = "N/A"):
    """
    Delete a specific car inventory by its ID and log the action in history.

    Args:
        db (AsyncSession): The database session dependency.
        inventory_id (int): The ID of the inventory to delete.
        user_id (str): The ID of the user making the request (for logging).
        request_id (str): The request ID (for logging).

    Returns:
        CarInventoryModel: The deleted car inventory object if found, otherwise None.
    """
    extra = {"request_id": request_id, "user_id": user_id}
    logger.info(f"Deleting inventory with ID: {inventory_id}", extra=extra)

    db_inventory = await get_car_inventory(db, inventory_id, user_id, request_id)
    if db_inventory:
        # Create a history record
        history = HistoryModel(action="Deleted", user_id=int(user_id), car_inventory_id=db_inventory.id)
        db.add(history)
        await db.commit()

        await db.delete(db_inventory)
        await db.commit()
        logger.info(f"Inventory with ID {inventory_id} deleted successfully", extra=extra)
    else:
        logger.error(f"Inventory with ID {inventory_id} not found for deletion", extra=extra)
    return db_inventory


# --- CarInventoryInvestments CRUD Operations ---


async def get_car_investment(db: AsyncSession, investment_id: int, user_id: str = "N/A", request_id: str = "N/A"):
    """
    Retrieve a specific investment by its ID.

    Args:
        db (AsyncSession): The database session dependency.
        investment_id (int): The ID of the investment to fetch.
        user_id (str): The ID of the user making the request (for logging).
        request_id (str): The request ID (for logging).

    Returns:
        CarInventoryInvestmentsModel: The investment object if found, otherwise None.
    """
    extra = {"request_id": request_id, "user_id": user_id}
    logger.info(f"Fetching investment with ID: {investment_id}", extra=extra)

    result = await db.execute(
        select(CarInventoryInvestmentsModel)
        .options(selectinload(CarInventoryInvestmentsModel.car_inventory))
        .where(CarInventoryInvestmentsModel.id == investment_id)
    )
    investment = result.scalars().first()
    if not investment:
        logger.warning(f"Investment with ID {investment_id} not found", extra=extra)
    else:
        logger.info(f"Investment with ID {investment_id} fetched successfully", extra=extra)
    return investment


async def get_car_investments_by_inventory(
    db: AsyncSession, inventory_id: int, user_id: str = "N/A", request_id: str = "N/A"
):
    """
    Retrieve all investments for a specific car inventory.

    Args:
        db (AsyncSession): The database session dependency.
        inventory_id (int): The ID of the inventory to fetch investments for.
        user_id (str): The ID of the user making the request (for logging).
        request_id (str): The request ID (for logging).

    Returns:
        List[CarInventoryInvestmentsModel]: A list of investment objects for the inventory.
    """
    extra = {"request_id": request_id, "user_id": user_id}
    logger.info(f"Fetching investments for inventory with ID: {inventory_id}", extra=extra)

    result = await db.execute(
        select(CarInventoryInvestmentsModel).where(CarInventoryInvestmentsModel.car_inventory_id == inventory_id)
    )
    investments = result.scalars().all()
    logger.info(
        f"Returning {len(investments)} investments for inventory with ID: {inventory_id}",
        extra=extra,
    )
    return investments


async def create_car_investment(
    db: AsyncSession,
    inventory_id: int,
    investment: CarInventoryInvestmentsCreate,
    user_id: str = "N/A",
    request_id: str = "N/A",
):
    """
    Create a new investment for a specific car inventory and log the action in history.

    Args:
        db (AsyncSession): The database session dependency.
        inventory_id (int): The ID of the inventory to add the investment to.
        investment (CarInventoryInvestmentsCreate): The investment data to create.
        user_id (str): The ID of the user making the request (for logging).
        request_id (str): The request ID (for logging).

    Returns:
        CarInventoryInvestmentsModel: The created investment object if successful, otherwise None.
    """
    extra = {"request_id": request_id, "user_id": user_id}
    logger.info(f"Creating investment for inventory with ID: {inventory_id}", extra=extra)

    db_inventory = await get_car_inventory(db, inventory_id, user_id, request_id)
    if db_inventory:
        data = investment.dict(exclude={"comment"})
        db_investment = CarInventoryInvestmentsModel(**data, car_inventory_id=inventory_id)
        db.add(db_investment)
        await update_inventory_financials(db, inventory_id)
        await db.commit()
        await db.refresh(db_inventory)
        await db.refresh(db_investment)

        # Create a history record
        history = HistoryModel(
            action=f"Added investment type {investment.investment_type}",
            user_id=int(user_id),
            car_inventory_id=inventory_id,
            comment=investment.comment,
        )
        db.add(history)
        await db.commit()
        logger.info(f"Investment created for inventory with ID: {inventory_id}", extra=extra)
    else:
        logger.error(
            f"Inventory with ID {inventory_id} not found for creating investment",
            extra=extra,
        )
    return db_investment


async def update_car_investment(
    db: AsyncSession,
    investment_id: int,
    investment: CarInventoryInvestmentsUpdate,
    user_id: str = "N/A",
    request_id: str = "N/A",
):
    """
    Update a specific investment by its ID and log the action in history.

    Args:
        db (AsyncSession): The database session dependency.
        investment_id (int): The ID of the investment to update.
        investment (CarInventoryInvestmentsUpdate): The updated investment data.
        user_id (str): The ID of the user making the request (for logging).
        request_id (str): The request ID (for logging).

    Returns:
        CarInventoryInvestmentsModel: The updated investment object if found, otherwise None.
    """
    extra = {"request_id": request_id, "user_id": user_id}
    logger.info(f"Updating investment with ID: {investment_id}", extra=extra)

    db_investment = await get_car_investment(db, investment_id, user_id, request_id)
    if db_investment:
        update_data = investment.dict(exclude_unset=True, exclude={"comment"})
        for key, value in update_data.items():
            setattr(db_investment, key, value)
        await db.commit()
        await db.refresh(db_investment)
        await update_inventory_financials(db, db_investment.car_inventory_id)
        await db.commit()

        # Create a history record
        history = HistoryModel(
            action=f"Updated investment type {db_investment.investment_type}",
            user_id=int(user_id),
            car_inventory_id=db_investment.car_inventory_id,
            comment=investment.comment,
        )
        db.add(history)
        await db.commit()
        logger.info(f"Investment with ID {investment_id} updated successfully", extra=extra)
    else:
        logger.error(f"Investment with ID {investment_id} not found for update", extra=extra)
    return db_investment


async def delete_car_investment(db: AsyncSession, investment_id: int, user_id: str = "N/A", request_id: str = "N/A"):
    """
    Delete a specific investment by its ID and log the action in history.

    Args:
        db (AsyncSession): The database session dependency.
        investment_id (int): The ID of the investment to delete.
        user_id (str): The ID of the user making the request (for logging).
        request_id (str): The request ID (for logging).

    Returns:
        CarInventoryInvestmentsModel: The deleted investment object if found, otherwise None.
    """
    extra = {"request_id": request_id, "user_id": user_id}
    logger.info(f"Deleting investment with ID: {investment_id}", extra=extra)

    db_investment = await get_car_investment(db, investment_id, user_id, request_id)
    if db_investment:
        inventory = db_investment.car_inventory
        car_inventory_id = db_investment.car_inventory_id

        # Create a history record
        history = HistoryModel(
            action=f"Deleted investment with ID {investment_id}",
            user_id=int(user_id),
            car_inventory_id=car_inventory_id,
        )
        db.add(history)
        await db.commit()

        await db.delete(db_investment)
        await db.commit()
        if inventory:
            await update_inventory_financials(db, car_inventory_id)
            await db.commit()
            await db.refresh(inventory)
        logger.info(f"Investment with ID {investment_id} deleted successfully", extra=extra)
    else:
        logger.error(f"Investment with ID {investment_id} not found for deletion", extra=extra)
    return db_investment


# --- PartInventory CRUD Operations ---


async def create_part_inventory(db: AsyncSession, part: PartInventoryCreate, user_id: str, request_id: str = "N/A"):
    """
    Create a new part inventory entry and log the action in history.

    Args:
        db (AsyncSession): The database session dependency.
        part (PartInventoryCreate): The part inventory data to create.
        user_id (str): The ID of the user making the request.
        request_id (str): The request ID (for logging).

    Returns:
        PartInventoryModel: The created part inventory object.
    """
    extra = {"request_id": request_id, "user_id": user_id}
    logger.info(f"Creating part inventory for user {user_id}", extra=extra)

    db_part = PartInventoryModel(**part.dict(exclude_unset=True))
    db.add(db_part)
    await db.commit()
    await db.refresh(db_part)

    # Create a history record
    history = HistoryModel(
        action="Added",
        user_id=int(user_id),
        part_inventory_id=db_part.id,
        comment=part.comment,
    )
    db.add(history)
    await db.commit()
    logger.info(f"Part inventory with ID {db_part.id} created successfully", extra=extra)
    return db_part


async def get_part_inventory(db: AsyncSession, part_id: int, user_id: str = "N/A", request_id: str = "N/A"):
    """
    Retrieve a specific part inventory by its ID.

    Args:
        db (AsyncSession): The database session dependency.
        part_id (int): The ID of the part inventory to fetch.
        user_id (str): The ID of the user making the request (for logging).
        request_id (str): The request ID (for logging).

    Returns:
        PartInventoryModel: The part inventory object if found, otherwise None.
    """
    extra = {"request_id": request_id, "user_id": user_id}
    logger.info(f"Fetching part inventory with ID: {part_id}", extra=extra)

    result = await db.execute(
        select(PartInventoryModel)
        .options(
            selectinload(PartInventoryModel.history).selectinload(HistoryModel.user),
            selectinload(PartInventoryModel.invoices),
        )
        .where(PartInventoryModel.id == part_id)
    )
    db_part = result.scalars().first()
    if not db_part:
        logger.warning(f"Part inventory with ID {part_id} not found", extra=extra)
    else:
        logger.info(f"Part inventory with ID {part_id} fetched successfully", extra=extra)
    return db_part


async def get_part_inventories(db: AsyncSession, user_id: str = "N/A", request_id: str = "N/A"):
    """
    Retrieve all part inventories.

    Args:
        db (AsyncSession): The database session dependency.
        user_id (str): The ID of the user making the request (for logging).
        request_id (str): The request ID (for logging).

    Returns:
        List[PartInventoryModel]: A list of part inventory objects.
    """
    extra = {"request_id": request_id, "user_id": user_id}
    logger.info("Fetching all part inventories", extra=extra)

    result = await db.execute(
        select(PartInventoryModel).options(
            selectinload(PartInventoryModel.invoices),
            selectinload(PartInventoryModel.history).selectinload(HistoryModel.user),
        )
    )
    parts = result.scalars().all()
    logger.info(f"Returning {len(parts)} part inventories", extra=extra)
    return parts


async def update_part_inventory(
    db: AsyncSession,
    part_id: int,
    part: PartInventoryUpdate,
    user_id: str,
    request_id: str = "N/A",
):
    """
    Update a specific part inventory by its ID and log the action in history.

    Args:
        db (AsyncSession): The database session dependency.
        part_id (int): The ID of the part inventory to update.
        part (PartInventoryUpdate): The updated part inventory data.
        user_id (str): The ID of the user making the request.
        request_id (str): The request ID (for logging).

    Returns:
        PartInventoryModel: The updated part inventory object if found, otherwise None.
    """
    extra = {"request_id": request_id, "user_id": user_id}
    logger.info(f"Updating part inventory with ID: {part_id}", extra=extra)

    db_part = await get_part_inventory(db, part_id, user_id, request_id)
    if not db_part:
        logger.error(f"Part inventory with ID {part_id} not found for update", extra=extra)
        return None

    update_data = part.dict(exclude_unset=True)
    for key, value in update_data.items():
        setattr(db_part, key, value)

    await db.commit()
    await db.refresh(db_part)

    # Create a history record
    history = HistoryModel(
        action="Updated",
        user_id=int(user_id),
        part_inventory_id=db_part.id,
        comment=part.comment,
    )
    db.add(history)
    await db.commit()
    logger.info(f"Part inventory with ID {part_id} updated successfully", extra=extra)
    return db_part


async def delete_part_inventory(db: AsyncSession, part_id: int, user_id: str, request_id: str = "N/A"):
    """
    Delete a specific part inventory by its ID and log the action in history.

    Args:
        db (AsyncSession): The database session dependency.
        part_id (int): The ID of the part inventory to delete.
        user_id (str): The ID of the user making the request.
        request_id (str): The request ID (for logging).

    Returns:
        dict: A message indicating successful deletion if found, otherwise None.
    """
    extra = {"request_id": request_id, "user_id": user_id}
    logger.info(f"Deleting part inventory with ID: {part_id}", extra=extra)

    db_part = await get_part_inventory(db, part_id, user_id, request_id)
    if not db_part:
        logger.error(f"Part inventory with ID {part_id} not found for deletion", extra=extra)
        return None

    # Create a history record
    history = HistoryModel(action="Deleted", user_id=int(user_id), part_inventory_id=db_part.id)
    db.add(history)
    await db.commit()

    await db.delete(db_part)
    await db.commit()
    logger.info(f"Part inventory with ID {part_id} deleted successfully", extra=extra)
    return {"message": "Part deleted successfully"}


async def update_part_status(
    db: AsyncSession,
    part_id: int,
    status_update: PartInventoryStatusUpdate,
    user_id: str,
    request_id: str = "N/A",
):
    """
    Update the status of a specific part inventory and log the action in history.

    Args:
        db (AsyncSession): The database session dependency.
        part_id (int): The ID of the part inventory to update.
        status_update (PartInventoryStatusUpdate): The new status and optional comment.
        user_id (str): The ID of the user making the request.
        request_id (str): The request ID (for logging).

    Returns:
        PartInventoryModel: The updated part inventory object if found, otherwise None.
    """
    extra = {"request_id": request_id, "user_id": user_id}
    logger.info(f"Updating status for part inventory with ID: {part_id}", extra=extra)

    db_part = await get_part_inventory(db, part_id, user_id, request_id)
    if not db_part:
        logger.error(f"Part inventory with ID {part_id} not found for status update", extra=extra)
        return None

    previous_status = db_part.part_status
    db_part.part_status = status_update.part_status
    await db.commit()
    await db.refresh(db_part)

    history = HistoryModel(
        action=f"Status changed from {previous_status.value} to {status_update.part_status.value}",
        user_id=int(user_id),
        part_inventory_id=db_part.id,
        comment=status_update.comment,
    )
    db.add(history)
    await db.commit()
    logger.info(f"Status for part inventory with ID {part_id} updated successfully", extra=extra)
    return db_part


async def upload_invoice(
    db: AsyncSession,
    part_id: int,
    file_data: bytes,
    file_name: str,
    user_id: str,
    request_id: str = "N/A",
):
    """
    Upload an invoice file to S3 and link it to a part inventory, logging the action in history.

    Args:
        db (AsyncSession): The database session dependency.
        part_id (int): The ID of the part inventory to link the invoice to.
        file_data (bytes): The binary data of the invoice file.
        file_name (str): The name of the file to store in S3.
        user_id (str): The ID of the user making the request.
        request_id (str): The request ID (for logging).

    Returns:
        InvoiceModel: The created invoice object if successful, otherwise None.
    """
    extra = {"request_id": request_id, "user_id": user_id}
    logger.info(f"Uploading invoice for part inventory with ID: {part_id}", extra=extra)

    db_part = await get_part_inventory(db, part_id, user_id, request_id)
    if not db_part:
        logger.error(
            f"Part inventory with ID {part_id} not found for invoice upload",
            extra=extra,
        )
        return None

    s3_client = get_s3_storage_client()
    s3_key = f"invoices/{part_id}/{file_name}_{user_id}_{int(datetime.now().timestamp())}_invoice.{file_name.split('.')[-1]}"
    s3_client.upload_file(file_data=file_data, file_name=s3_key)
    file_url = f"{settings.S3_STORAGE_ENDPOINT}/{settings.S3_BUCKET_NAME}/{s3_key}"

    db_invoice = InvoiceModel(part_inventory_id=part_id, file_url=file_url)
    db.add(db_invoice)
    await db.commit()
    await db.refresh(db_invoice)

    history = HistoryModel(
        action=f"Invoice uploaded (ID: {db_invoice.id})",
        user_id=int(user_id),
        part_inventory_id=db_part.id,
    )
    db.add(history)
    await db.commit()
    logger.info(
        f"Invoice (ID: {db_invoice.id}) uploaded for part inventory with ID {part_id}",
        extra=extra,
    )
    return db_invoice


async def delete_invoice(db: AsyncSession, invoice_id: int, user_id: str, request_id: str = "N/A"):
    """
    Delete an invoice linked to a part inventory and log the action in history.

    Args:
        db (AsyncSession): The database session dependency.
        invoice_id (int): The ID of the invoice to delete.
        user_id (str): The ID of the user making the request.
        request_id (str): The request ID (for logging).

    Returns:
        dict: A message indicating successful deletion if found, otherwise None.
    """
    extra = {"request_id": request_id, "user_id": user_id}
    logger.info(f"Deleting invoice with ID: {invoice_id}", extra=extra)

    db_invoice = await db.get(InvoiceModel, invoice_id)
    part_inventory_id = db_invoice.part_inventory_id if db_invoice else None
    if db_invoice:
        s3_client = get_s3_storage_client()
        s3_key = db_invoice.file_url.replace("https://my-inventory-bucket.s3.amazonaws.com/", "")
        s3_client.delete_file(file_name=s3_key)

        # Create a history record
        history = HistoryModel(
            action=f"Invoice deleted (ID: {invoice_id})",
            user_id=int(user_id),
            part_inventory_id=part_inventory_id,
        )
        db.add(history)
        await db.commit()

        await db.delete(db_invoice)
        await db.commit()
        logger.info(
            f"Invoice deleted for part inventory with ID {part_inventory_id}",
            extra=extra,
        )
        return {"message": "Invoice deleted successfully"}
    logger.warning(f"Invoice with ID {invoice_id} not found", extra=extra)
    return None


async def update_invoice(
    db: AsyncSession,
    invoice_id: int,
    file_data: bytes,
    file_name: str,
    user_id: str,
    request_id: str = "N/A",
):
    """
    Update an existing invoice by uploading a new file to S3 and log the action in history.

    Args:
        db (AsyncSession): The database session dependency.
        invoice_id (int): The ID of the invoice to update.
        file_data (bytes): The binary data of the new invoice file.
        file_name (str): The name of the new file to store in S3.
        user_id (str): The ID of the user making the request.
        request_id (str): The request ID (for logging).

    Returns:
        InvoiceModel: The updated invoice object if successful, otherwise None.
    """
    extra = {"request_id": request_id, "user_id": user_id}
    logger.info(f"Updating invoice with ID: {invoice_id}", extra=extra)

    db_invoice = await db.get(InvoiceModel, invoice_id)
    part_inventory_id = db_invoice.part_inventory_id if db_invoice else None
    if db_invoice:
        s3_client = get_s3_storage_client()
        s3_key = f"invoices/{part_inventory_id}/{file_name}_{user_id}_{int(datetime.now().timestamp())}"
        s3_client.upload_file(file_data=file_data, file_name="my-inventory-bucket")
        new_file_url = f"https://my-inventory-bucket.s3.amazonaws.com/{s3_key}"

        # Delete the old file if it exists
        if db_invoice.file_url:
            old_s3_key = db_invoice.file_url.replace("https://my-inventory-bucket.s3.amazonaws.com/", "")
            s3_client.delete_file(file_name=old_s3_key)

        db_invoice.file_url = new_file_url
        await db.commit()
        await db.refresh(db_invoice)

        # Create a history record
        history = HistoryModel(
            action=f"Invoice updated (ID: {invoice_id})",
            user_id=int(user_id),
            part_inventory_id=part_inventory_id,
        )
        db.add(history)
        await db.commit()
        logger.info(
            f"Invoice updated for part inventory with ID {part_inventory_id}",
            extra=extra,
        )
        return db_invoice
    logger.warning(f"Invoice with ID {invoice_id} not found", extra=extra)
    return None<|MERGE_RESOLUTION|>--- conflicted
+++ resolved
@@ -185,17 +185,9 @@
         update_data = inventory.dict(exclude_unset=True)
         action = "Updated: "
         for key, value in update_data.items():
-<<<<<<< HEAD
-            if key != "car_status":
-                action += f"{key} {getattr(db_inventory, key)} -> {value}, "
-                setattr(db_inventory, key, value)
-            else:
-                db_inventory.car_status = value
-=======
             if key != "comment":
                 action += f"{key} {getattr(db_inventory, key)} -> {value}, "
                 setattr(db_inventory, key, value)
->>>>>>> e90cd965
         await update_inventory_financials(db, inventory_id)
         await db.commit()
         await db.refresh(db_inventory)
